# coding: utf-8
Pod::Spec.new do |s|
  s.name             = "SwiftSockets"
<<<<<<< HEAD
  s.version          = "0.22.10"
=======
  s.version          = "0.3.0"
>>>>>>> 8e6c5092
  s.summary          = "A simple GCD based socket wrapper for Swift"
  s.description      = <<-DESC
                       A simple GCD based socket wrapper for Swift.
DESC
  s.homepage         = "https://github.com/AlwaysRightInstitute/SwiftSockets"

  s.license          = 'MIT'
  s.author           = { "Helge Heß" => "helge@alwaysrightinstitute.com" }
  s.source           = { :git => "https://github.com/AlwaysRightInstitute/SwiftSockets.git", :tag => s.version.to_s }
  s.social_media_url      = 'https://twitter.com/helje5'

  s.ios.deployment_target = '8.0'
  s.osx.deployment_target = '10.10'
  s.requires_arc          = true

  s.source_files = 'Sources/SwiftSockets/*.{h,c,swift}'

end<|MERGE_RESOLUTION|>--- conflicted
+++ resolved
@@ -1,11 +1,7 @@
 # coding: utf-8
 Pod::Spec.new do |s|
   s.name             = "SwiftSockets"
-<<<<<<< HEAD
-  s.version          = "0.22.10"
-=======
   s.version          = "0.3.0"
->>>>>>> 8e6c5092
   s.summary          = "A simple GCD based socket wrapper for Swift"
   s.description      = <<-DESC
                        A simple GCD based socket wrapper for Swift.
